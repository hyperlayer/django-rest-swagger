import os
from setuptools import setup
from rest_framework_swagger import VERSION


README = """
Django REST Swagger

An API documentation generator for Swagger UI and Django REST Framework version 2.3+

Installation
From pip:

pip install django-rest-swagger

Docs & details @
https://github.com/marcgibbons/django-rest-swagger
"""

# allow setup.py to be run from any path
os.chdir(os.path.normpath(os.path.join(os.path.abspath(__file__), os.pardir)))

setup(
    name='django-rest-swagger',
    version=VERSION,
    packages=['rest_framework_swagger'],
    package_data={'rest_framework_swagger': ['rest_framework_swagger/templates/rest_framework_swagger/*', 'rest_framework_swagger/static/rest_framework_swagger/*']},
    include_package_data=True,
    license='FreeBSD License',
    description='Swagger UI for Django REST Framework 2.3+',
    long_description=README,
    install_requires=[
        'django>=1.5',
        'djangorestframework>=2.3.5',
<<<<<<< HEAD
=======
        'Unipath>=1.0',
        'PyYAML>=3.10',
>>>>>>> b9401b6c
    ],

    url='http://github.com/marcgibbons',
    author='Marc Gibbons',
    author_email='marc_gibbons@rogers.com',
    classifiers=[
        'Environment :: Web Environment',
        'Framework :: Django',
        'Intended Audience :: Developers',
        'License :: OSI Approved :: BSD License',
        'Operating System :: OS Independent',
        'Programming Language :: Python :: 2.7',
        'Topic :: Internet :: WWW/HTTP',
        'Topic :: Internet :: WWW/HTTP :: Dynamic Content',
    ],
)<|MERGE_RESOLUTION|>--- conflicted
+++ resolved
@@ -32,11 +32,7 @@
     install_requires=[
         'django>=1.5',
         'djangorestframework>=2.3.5',
-<<<<<<< HEAD
-=======
-        'Unipath>=1.0',
         'PyYAML>=3.10',
->>>>>>> b9401b6c
     ],
 
     url='http://github.com/marcgibbons',
